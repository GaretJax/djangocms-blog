--- conflicted
+++ resolved
@@ -118,11 +118,7 @@
 
 
 @admin.register(BlogCategory)
-<<<<<<< HEAD
 class BlogCategoryAdmin(FrontendEditableAdminMixin, ModelAppHookConfig, TranslatableAdmin):
-=======
-class BlogCategoryAdmin(ModelAppHookConfig, TranslatableAdmin):
->>>>>>> 3cb922c0
     form = CategoryAdminForm
     list_display = [
         "name",
@@ -161,7 +157,6 @@
         css = {"all": ("{}djangocms_blog/css/{}".format(settings.STATIC_URL, "djangocms_blog_admin.css"),)}
 
 
-<<<<<<< HEAD
 # class LanguageFilter(admin.SimpleListFilter):
 #     parameter_name = "language"
 #     title = _("language")
@@ -295,10 +290,6 @@
     GrouperLanguageAdminMixin,
     admin.ModelAdmin,
 ):
-=======
-@admin.register(Post)
-class PostAdmin(PlaceholderAdminMixin, FrontendEditableAdminMixin, ModelAppHookConfig, TranslatableAdmin):
->>>>>>> 3cb922c0
     form = PostAdminForm
     inlines = []
     list_display = ("title", "author",  "app_config", "state_indicator")
@@ -318,13 +309,8 @@
         actions += ["enable_liveblog", "disable_liveblog"]
 
     _fieldsets = [
-<<<<<<< HEAD
         (None, {"fields": [ ["title"], ["subtitle"], ["slug"], ["categories", "app_config"], "language"]}),
          # left empty for sites, author and related fields
-=======
-        (None, {"fields": ["title", "subtitle", "slug", "publish", "include_in_rss", ["categories", "app_config"]]}),
-        # left empty for sites, author and related fields
->>>>>>> 3cb922c0
         (None, {"fields": [[]]}),
         (
             _("Info"),
@@ -373,7 +359,6 @@
 
     app_config_values = {"default_published": "publish"}
     _sites = None
-<<<<<<< HEAD
     _post_content_type = None
     _language_cache = {}
 
@@ -505,33 +490,12 @@
     def change_content_view(self, request, object_id):
         obj = admin_get_object_or_404(PostContent, pk=object_id)
         return self.change_view(
-=======
-
-    # Bulk actions for post admin
-    @admin.action(description=_("Publish selection"))
-    def make_published(self, request, queryset):
-        """
-        Bulk action to mark selected posts as published.
-        If the date_published field is empty the current time is saved as date_published.
-        queryset must not be empty (ensured by django CMS).
-        """
-        cnt1 = queryset.filter(
-            date_published__isnull=True,
-            publish=False,
-        ).update(date_published=timezone.now(), publish=True)
-        cnt2 = queryset.filter(
-            date_published__isnull=False,
-            publish=False,
-        ).update(publish=True)
-        messages.add_message(
->>>>>>> 3cb922c0
             request,
             str(obj.post.pk),
             form_url="",
             extra_context=self.get_extra_context(request, obj),
         )
 
-<<<<<<< HEAD
     def add_view(self, request, form_url='', extra_context=None):
         """Add view with extra context"""
         return super().add_view(request, form_url, {
@@ -547,22 +511,6 @@
     @admin.action(
         description=_("Enable comments for selection")
     )
-=======
-    @admin.action(description=_("Unpublish selection"))
-    def make_unpublished(self, request, queryset):
-        """
-        Bulk action to mark selected posts as unpublished.
-        queryset must not be empty (ensured by django CMS).
-        """
-        updates = queryset.filter(publish=True).update(publish=False)
-        messages.add_message(
-            request,
-            messages.INFO,
-            __("%(updates)d entry unpublished.", "%(updates)d entries unpublished.", updates) % {"updates": updates},
-        )
-
-    @admin.action(description=_("Enable comments for selection"))
->>>>>>> 3cb922c0
     def enable_comments(self, request, queryset):
         """
         Bulk action to enable comments for selected posts.
@@ -576,13 +524,9 @@
             % {"updates": updates},
         )
 
-<<<<<<< HEAD
     @admin.action(
         description=_("Disable comments for selection ")
     )
-=======
-    @admin.action(description=_("Disable comments for selection "))
->>>>>>> 3cb922c0
     def disable_comments(self, request, queryset):
         """
         Bulk action to disable comments for selected posts.
@@ -596,13 +540,9 @@
             % {"updates": updates},
         )
 
-<<<<<<< HEAD
     @admin.action(
         description=_("Enable liveblog for selection")
     )
-=======
-    @admin.action(description=_("Enable liveblog for selection"))
->>>>>>> 3cb922c0
     def enable_liveblog(self, request, queryset):
         """
         Bulk action to enable comments for selected posts.
@@ -616,13 +556,9 @@
             % {"updates": updates},
         )
 
-<<<<<<< HEAD
     @admin.action(
         description=_("Disable liveblog for selection ")
     )
-=======
-    @admin.action(description=_("Disable liveblog for selection "))
->>>>>>> 3cb922c0
     def disable_liveblog(self, request, queryset):
         """
         Bulk action to disable comments for selected posts.
@@ -685,7 +621,6 @@
         urls.extend(super().get_urls())
         return urls
 
-<<<<<<< HEAD
     # def post_add_plugin(self, request, obj1, obj2=None):
     #     if isinstance(obj1, CMSPlugin):
     #         plugin = obj1
@@ -717,39 +652,6 @@
     #             return HttpResponseRedirect(request.headers["referer"])
     #         except KeyError:
     #             return HttpResponseRedirect(reverse("djangocms_blog:posts-latest"))
-=======
-    def post_add_plugin(self, request, obj1, obj2=None):
-        if isinstance(obj1, CMSPlugin):
-            plugin = obj1
-        elif isinstance(obj2, CMSPlugin):
-            plugin = obj2
-        if plugin.plugin_type in get_setting("LIVEBLOG_PLUGINS"):
-            plugin = plugin.move(plugin.get_siblings().first(), "first-sibling")
-        if isinstance(obj1, CMSPlugin):
-            return super().post_add_plugin(request, plugin)
-        elif isinstance(obj2, CMSPlugin):
-            return super().post_add_plugin(request, obj1, plugin)
-
-    def publish_post(self, request, pk):
-        """
-        Admin view to publish a single post
-
-        :param request: request
-        :param pk: primary key of the post to publish
-        :return: Redirect to the post itself (if found) or fallback urls
-        """
-        language = get_language_from_request(request, check_path=True)
-        try:
-            post = Post.objects.get(pk=int(pk))
-            post.publish = True
-            post.save()
-            return HttpResponseRedirect(post.get_absolute_url(language))
-        except Exception:
-            try:
-                return HttpResponseRedirect(request.headers["referer"])
-            except KeyError:
-                return HttpResponseRedirect(reverse("djangocms_blog:posts-latest"))
->>>>>>> 3cb922c0
 
     def has_restricted_sites(self, request):
         """
@@ -999,15 +901,10 @@
             from menus.menu_pool import menu_pool
 
             menu_pool.clear(all=True)
-<<<<<<< HEAD
         """
         Reload urls when changing url config
         """
         if "config.urlconf" in form.changed_data:
             from cms.signals.apphook import trigger_restart
             trigger_restart()
-        return super().save_model(request, obj, form, change)
-
-=======
-        return super().save_model(request, obj, form, change)
->>>>>>> 3cb922c0
+        return super().save_model(request, obj, form, change)