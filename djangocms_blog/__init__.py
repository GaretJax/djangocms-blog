# -*- coding: utf-8 -*-
from __future__ import absolute_import, print_function, unicode_literals

__author__ = 'Iacopo Spalletti'
__email__ = 'i.spalletti@nephila.it'
<<<<<<< HEAD
__version__ = '0.9b7'
=======
__version__ = '0.8.11'
>>>>>>> 7a4b73f1

default_app_config = 'djangocms_blog.apps.BlogAppConfig'<|MERGE_RESOLUTION|>--- conflicted
+++ resolved
@@ -3,10 +3,6 @@
 
 __author__ = 'Iacopo Spalletti'
 __email__ = 'i.spalletti@nephila.it'
-<<<<<<< HEAD
-__version__ = '0.9b7'
-=======
-__version__ = '0.8.11'
->>>>>>> 7a4b73f1
+__version__ = '0.9b8'
 
 default_app_config = 'djangocms_blog.apps.BlogAppConfig'