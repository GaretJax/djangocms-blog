# -*- coding: utf-8 -*-
from __future__ import absolute_import, print_function, unicode_literals

__author__ = 'Iacopo Spalletti'
__email__ = 'i.spalletti@nephila.it'
<<<<<<< HEAD
__version__ = '1.0.0.dev2'
=======
__version__ = '0.9.4'
>>>>>>> f0aa933d

default_app_config = 'djangocms_blog.apps.BlogAppConfig'<|MERGE_RESOLUTION|>--- conflicted
+++ resolved
@@ -3,10 +3,6 @@
 
 __author__ = 'Iacopo Spalletti'
 __email__ = 'i.spalletti@nephila.it'
-<<<<<<< HEAD
-__version__ = '1.0.0.dev2'
-=======
-__version__ = '0.9.4'
->>>>>>> f0aa933d
+__version__ = '1.0.0.dev3'
 
 default_app_config = 'djangocms_blog.apps.BlogAppConfig'