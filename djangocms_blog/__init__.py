# -*- coding: utf-8 -*-
__author__ = 'Iacopo Spalletti'
__email__ = 'i.spalletti@nephila.it'
<<<<<<< HEAD
=======
__version__ = '0.8.4'
>>>>>>> 0fc168e1

__version__ = '0.9.pre2'
    
default_app_config = 'djangocms_blog.apps.BlogAppConfig'<|MERGE_RESOLUTION|>--- conflicted
+++ resolved
@@ -1,11 +1,6 @@
 # -*- coding: utf-8 -*-
 __author__ = 'Iacopo Spalletti'
 __email__ = 'i.spalletti@nephila.it'
-<<<<<<< HEAD
-=======
-__version__ = '0.8.4'
->>>>>>> 0fc168e1
-
-__version__ = '0.9.pre2'
+__version__ = '0.9.pre3'
     
 default_app_config = 'djangocms_blog.apps.BlogAppConfig'