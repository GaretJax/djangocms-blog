--- conflicted
+++ resolved
@@ -1,7 +1,3 @@
 __author__ = "Iacopo Spalletti"
 __email__ = "i.spalletti@nephila.it"
-<<<<<<< HEAD
-__version__ = "2.0.0rc1"
-=======
-__version__ = "1.2.3"
->>>>>>> 3cb922c0
+__version__ = "2.0.0rc1"