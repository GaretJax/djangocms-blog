--- conflicted
+++ resolved
@@ -31,8 +31,4 @@
     }
 
 
-<<<<<<< HEAD
-apphook_pool.register(BlogApp)
-=======
->>>>>>> aa1f17ef
 BlogApp.setup()