# -*- coding: utf-8 -*-
from __future__ import absolute_import, print_function, unicode_literals

from cms.apphook_pool import apphook_pool
from cms.menu_bases import CMSAttachMenu
from django.contrib.sites.shortcuts import get_current_site
from django.core.urlresolvers import resolve
from django.db.models.signals import post_delete, post_save
from django.utils.translation import get_language_from_request, ugettext_lazy as _
from menus.base import Modifier, NavigationNode
from menus.menu_pool import menu_pool

from .cms_appconfig import BlogConfig
from .models import BlogCategory, Post
from .settings import MENU_TYPE_CATEGORIES, MENU_TYPE_COMPLETE, MENU_TYPE_POSTS, get_setting


class BlogCategoryMenu(CMSAttachMenu):
    """
    Main menu class

    Handles all types of blog menu
    """
    name = _('Blog menu')
    _config = {}

    def get_nodes(self, request):
        """
        Generates the nodelist

        :param request:
        :return: list of nodes
        """
        nodes = []

        language = get_language_from_request(request, check_path=True)
        current_site = get_current_site(request)

        if self.instance.site != current_site:
            return []

        categories_menu = False
        posts_menu = False
        config = False
        if hasattr(self, 'instance') and self.instance:
            if not self._config.get(self.instance.application_namespace, False):
                self._config[self.instance.application_namespace] = BlogConfig.objects.get(
                    namespace=self.instance.application_namespace
                )
            config = self._config[self.instance.application_namespace]
        if config and config.menu_structure in (MENU_TYPE_COMPLETE, MENU_TYPE_CATEGORIES):
            categories_menu = True
        if config and config.menu_structure in (MENU_TYPE_COMPLETE, MENU_TYPE_POSTS):
            posts_menu = True

        used_categories = []
        if posts_menu:
            posts = Post.objects
            if hasattr(self, 'instance') and self.instance:
                posts = posts.namespace(self.instance.application_namespace).on_site()
            posts = posts.active_translations(language).distinct().\
                select_related('app_config').prefetch_related('translations', 'categories')

            for post in posts:
                post_id = None
                parent = None
                used_categories.extend(post.categories.values_list('pk', flat=True))
                if categories_menu:
                    category = post.categories.first()
                    if category:
                        parent = '{0}-{1}'.format(category.__class__.__name__, category.pk)
                        post_id = '{0}-{1}'.format(post.__class__.__name__, post.pk),
                else:
                    post_id = '{0}-{1}'.format(post.__class__.__name__, post.pk),
                if post_id:
                    node = NavigationNode(
                        post.get_title(),
                        post.get_absolute_url(language),
                        post_id,
                        parent
                    )
                    nodes.append(node)

        if categories_menu:
            categories = BlogCategory.objects
            if config:
                categories = categories.namespace(self.instance.application_namespace)
            if config and not config.menu_empty_categories:
                categories = categories.filter(pk__in=used_categories)
            else:
                categories = categories.active_translations(language).distinct()
            categories = categories.order_by('parent__id', 'translations__name').\
                select_related('app_config').prefetch_related('translations')
            for category in categories:
                node = NavigationNode(
                    category.name,
                    category.get_absolute_url(),
                    '{0}-{1}'.format(category.__class__.__name__, category.pk),
                    (
                        '{0}-{1}'.format(
                            category.__class__.__name__, category.parent.id
                        ) if category.parent else None
                    )
                )
                nodes.append(node)

        return nodes

<<<<<<< HEAD

menu_pool.register_menu(BlogCategoryMenu)

=======
>>>>>>> aa1f17ef

class BlogNavModifier(Modifier):
    """
    This navigation modifier makes sure that when
    a particular blog post is viewed,
    a corresponding category is selected in menu
    """
    _config = {}

    def modify(self, request, nodes, namespace, root_id, post_cut, breadcrumb):
        """
        Actual modifier function
        :param request: request
        :param nodes: complete list of nodes
        :param namespace: Menu namespace
        :param root_id: eventual root_id
        :param post_cut: flag for modifier stage
        :param breadcrumb: flag for modifier stage
        :return: nodeslist
        """
        app = None
        config = None
        if getattr(request, 'current_page', None) and request.current_page.application_urls:
            app = apphook_pool.get_apphook(request.current_page.application_urls)

        if app and app.app_config:
            namespace = resolve(request.path).namespace
            if not self._config.get(namespace, False):
                self._config[namespace] = app.get_config(namespace)
            config = self._config[namespace]
        try:
            if config and (
                    not isinstance(config, BlogConfig) or
                    config.menu_structure != MENU_TYPE_CATEGORIES
            ):
                return nodes
        except AttributeError:  # pragma: no cover
            # in case `menu_structure` is not present in config
            return nodes
        if post_cut:
            return nodes
        current_post = getattr(request, get_setting('CURRENT_POST_IDENTIFIER'), None)
        category = None
        if current_post and current_post.__class__ == Post:
            category = current_post.categories.first()
        if not category:
            return nodes

        for node in nodes:
            if '{0}-{1}'.format(category.__class__.__name__, category.pk) == node.id:
                node.selected = True
        return nodes


menu_pool.register_modifier(BlogNavModifier)
menu_pool.register_menu(BlogCategoryMenu)


def clear_menu_cache(**kwargs):
    """
    Empty menu cache when saving categories
    """
    menu_pool.clear(all=True)


post_save.connect(clear_menu_cache, sender=BlogCategory)
post_delete.connect(clear_menu_cache, sender=BlogCategory)<|MERGE_RESOLUTION|>--- conflicted
+++ resolved
@@ -106,12 +106,6 @@
 
         return nodes
 
-<<<<<<< HEAD
-
-menu_pool.register_menu(BlogCategoryMenu)
-
-=======
->>>>>>> aa1f17ef
 
 class BlogNavModifier(Modifier):
     """
