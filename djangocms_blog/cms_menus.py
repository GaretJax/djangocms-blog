# -*- coding: utf-8 -*-
from __future__ import absolute_import, print_function, unicode_literals

from cms.apphook_pool import apphook_pool
from cms.menu_bases import CMSAttachMenu
from django.contrib.sites.shortcuts import get_current_site
from django.core.urlresolvers import resolve
from django.db.models.signals import post_delete, post_save
from django.utils.translation import get_language_from_request, ugettext_lazy as _
from menus.base import Modifier, NavigationNode
from menus.menu_pool import menu_pool

from .cms_appconfig import BlogConfig
from .models import BlogCategory, Post
from .settings import MENU_TYPE_CATEGORIES, MENU_TYPE_COMPLETE, MENU_TYPE_POSTS, get_setting


class BlogCategoryMenu(CMSAttachMenu):
    """
    Main menu class

    Handles all types of blog menu
    """
    name = _('Blog menu')
    _config = {}

    def get_nodes(self, request):
        """
        Generates the nodelist

        :param request:
        :return: list of nodes
        """
        nodes = []

        language = get_language_from_request(request, check_path=True)
        current_site = get_current_site(request)

        if self.instance.site != current_site:
            return []

        categories_menu = False
        posts_menu = False
        config = False
        if hasattr(self, 'instance') and self.instance:
            if not self._config.get(self.instance.application_namespace, False):
                self._config[self.instance.application_namespace] = BlogConfig.objects.get(
                    namespace=self.instance.application_namespace
                )
            config = self._config[self.instance.application_namespace]
        if config and config.menu_structure in (MENU_TYPE_COMPLETE, MENU_TYPE_CATEGORIES):
            categories_menu = True
        if config and config.menu_structure in (MENU_TYPE_COMPLETE, MENU_TYPE_POSTS):
            posts_menu = True

<<<<<<< HEAD
        used_categories = []
        if posts_menu:
            posts = Post.objects
            if hasattr(self, 'instance') and self.instance:
                posts = posts.namespace(self.instance.application_namespace).on_site()
            posts = posts.active_translations(language).distinct()
=======
        if categories_menu:
            categories = BlogCategory.objects
            if config:
                categories = categories.namespace(self.instance.application_namespace)
            categories = categories.active_translations(language).distinct()
            categories = categories.order_by('parent__id', 'translations__name').\
                select_related('app_config').prefetch_related('translations')
            for category in categories:
                node = NavigationNode(
                    category.name,
                    category.get_absolute_url(),
                    '{0}-{1}'.format(category.__class__.__name__, category.pk),
                    (
                        '{0}-{1}'.format(
                            category.__class__.__name__, category.parent_id
                        ) if category.parent_id else None
                    )
                )
                nodes.append(node)

        if posts_menu:
            posts = Post.objects
            if hasattr(self, 'instance') and self.instance:
                posts = posts.namespace(self.instance.application_namespace)
            posts = posts.active_translations(language).distinct().\
                select_related('app_config').prefetch_related('translations', 'categories')
>>>>>>> 78001259
            for post in posts:
                post_id = None
                parent = None
                used_categories.extend(post.categories.values_list('pk', flat=True))
                if categories_menu:
                    category = post.categories.first()
                    if category:
                        parent = '{0}-{1}'.format(category.__class__.__name__, category.pk)
                        post_id = '{0}-{1}'.format(post.__class__.__name__, post.pk),
                else:
                    post_id = '{0}-{1}'.format(post.__class__.__name__, post.pk),
                if post_id:
                    node = NavigationNode(
                        post.get_title(),
                        post.get_absolute_url(language),
                        post_id,
                        parent
                    )
                    nodes.append(node)

        if categories_menu:
            categories = BlogCategory.objects
            if config:
                categories = categories.namespace(self.instance.application_namespace)
            if config and not config.menu_empty_categories:
                categories = categories.filter(pk__in=used_categories)
            else:
                categories = categories.active_translations(language).distinct()
            categories = categories.order_by('parent__id', 'translations__name')
            for category in categories:
                node = NavigationNode(
                    category.name,
                    category.get_absolute_url(),
                    '{0}-{1}'.format(category.__class__.__name__, category.pk),
                    (
                        '{0}-{1}'.format(
                            category.__class__.__name__, category.parent.id
                        ) if category.parent else None
                    )
                )
                nodes.append(node)

        return nodes

menu_pool.register_menu(BlogCategoryMenu)


class BlogNavModifier(Modifier):
    """
    This navigation modifier makes sure that when
    a particular blog post is viewed,
    a corresponding category is selected in menu
    """
    _config = {}

    def modify(self, request, nodes, namespace, root_id, post_cut, breadcrumb):
        """
        Actual modifier function
        :param request: request
        :param nodes: complete list of nodes
        :param namespace: Menu namespace
        :param root_id: eventual root_id
        :param post_cut: flag for modifier stage
        :param breadcrumb: flag for modifier stage
        :return: nodeslist
        """
        app = None
        config = None
        if getattr(request, 'current_page', None) and request.current_page.application_urls:
            app = apphook_pool.get_apphook(request.current_page.application_urls)

        if app and app.app_config:
            namespace = resolve(request.path).namespace
            if not self._config.get(namespace, False):
                self._config[namespace] = app.get_config(namespace)
            config = self._config[namespace]
        try:
            if config and (
                    not isinstance(config, BlogConfig) or
                    config.menu_structure != MENU_TYPE_CATEGORIES
            ):
                return nodes
        except AttributeError:  # pragma: no cover
            # in case `menu_structure` is not present in config
            return nodes
        if post_cut:
            return nodes
        current_post = getattr(request, get_setting('CURRENT_POST_IDENTIFIER'), None)
        category = None
        if current_post and current_post.__class__ == Post:
            category = current_post.categories.first()
        if not category:
            return nodes

        for node in nodes:
            if '{0}-{1}'.format(category.__class__.__name__, category.pk) == node.id:
                node.selected = True
        return nodes

menu_pool.register_modifier(BlogNavModifier)


def clear_menu_cache(**kwargs):
    """
    Empty menu cache when saving categories
    """
    menu_pool.clear(all=True)

post_save.connect(clear_menu_cache, sender=BlogCategory)
post_delete.connect(clear_menu_cache, sender=BlogCategory)<|MERGE_RESOLUTION|>--- conflicted
+++ resolved
@@ -53,41 +53,14 @@
         if config and config.menu_structure in (MENU_TYPE_COMPLETE, MENU_TYPE_POSTS):
             posts_menu = True
 
-<<<<<<< HEAD
         used_categories = []
         if posts_menu:
             posts = Post.objects
             if hasattr(self, 'instance') and self.instance:
                 posts = posts.namespace(self.instance.application_namespace).on_site()
-            posts = posts.active_translations(language).distinct()
-=======
-        if categories_menu:
-            categories = BlogCategory.objects
-            if config:
-                categories = categories.namespace(self.instance.application_namespace)
-            categories = categories.active_translations(language).distinct()
-            categories = categories.order_by('parent__id', 'translations__name').\
-                select_related('app_config').prefetch_related('translations')
-            for category in categories:
-                node = NavigationNode(
-                    category.name,
-                    category.get_absolute_url(),
-                    '{0}-{1}'.format(category.__class__.__name__, category.pk),
-                    (
-                        '{0}-{1}'.format(
-                            category.__class__.__name__, category.parent_id
-                        ) if category.parent_id else None
-                    )
-                )
-                nodes.append(node)
-
-        if posts_menu:
-            posts = Post.objects
-            if hasattr(self, 'instance') and self.instance:
-                posts = posts.namespace(self.instance.application_namespace)
             posts = posts.active_translations(language).distinct().\
                 select_related('app_config').prefetch_related('translations', 'categories')
->>>>>>> 78001259
+
             for post in posts:
                 post_id = None
                 parent = None
@@ -116,7 +89,8 @@
                 categories = categories.filter(pk__in=used_categories)
             else:
                 categories = categories.active_translations(language).distinct()
-            categories = categories.order_by('parent__id', 'translations__name')
+            categories = categories.order_by('parent__id', 'translations__name').\
+                select_related('app_config').prefetch_related('translations')
             for category in categories:
                 node = NavigationNode(
                     category.name,
