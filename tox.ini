[tox]
envlist = pep8,isort,docs,py{36,35,34,27}-django{111}-cms{35,34}

[testenv]
commands = {env:COMMAND:python} cms_helper.py djangocms_blog test {posargs}
deps =
<<<<<<< HEAD
=======
    django18: Django>=1.8,<1.9
    django18: django-mptt>=0.8
    django18: django-filer<1.3
    django18: cmsplugin-filer<1.2
    django18: django-haystack
    django18: djangocms-admin-style>1.2,<1.3
    django18: django-parler>=1.6
    django18: django-polymorphic<2.0
    django18: django-taggit<0.22
    django19: Django>=1.9,<1.10
    django19: django-mptt>=0.8
    django19: django-filer<1.3
    django19: cmsplugin-filer<1.2
    django19: django-polymorphic<2.0
    django19: django-taggit<0.22
    django110: Django>=1.10,<1.11
    django110: django-mptt>=0.8
    django110: django-polymorphic<2.0
    django110: django-filer<1.3,<1.4
>>>>>>> 9890e133
    django111: Django>=1.11,<2.0
    django111: django-mptt>=0.8
    django111: django-filer<1.3,<1.4
    django111: django-appdata>=0.2.0
<<<<<<< HEAD
    cms34: https://github.com/divio/django-cms/archive/release/3.4.x.zip
    cms34: djangocms-text-ckeditor>=3.2
    cms34: aldryn-apphooks-config>=0.4.0
    cms35: https://github.com/divio/django-cms/archive/release/3.5.x.zip
    cms35: djangocms-text-ckeditor>=3.5
    cms35: aldryn-apphooks-config>=0.4.0
=======
    cms32: https://github.com/divio/django-cms/archive/release/3.2.x.zip
    cms32: djangocms-text-ckeditor<3.0
    cms32: aldryn-apphooks-config<0.4
    cms33: https://github.com/divio/django-cms/archive/release/3.3.x.zip
    cms33: djangocms-text-ckeditor>=3.0,<3.5
    cms33: aldryn-apphooks-config<0.4
    cms34: https://github.com/divio/django-cms/archive/release/3.4.x.zip
    cms34: djangocms-text-ckeditor>=3.2,<3.5
    cms34: aldryn-apphooks-config>=0.4,<0.5
    cms35: https://github.com/divio/django-cms/archive/release/3.5.x.zip
    cms35: djangocms-text-ckeditor>=3.5,<3.7
    cms35: aldryn-apphooks-config>=0.4.0,<0.5
>>>>>>> 9890e133
    channels<2.0
    https://github.com/nephila/django-knocker/archive/master.zip?0.1.1
    django-meta>=1.2
    html5lib<0.99999999
    https://github.com/nephila/djangocms-helper/archive/develop.zip
    https://github.com/nephila/djangocms-apphook-setup/archive/master.zip
    -r{toxinidir}/requirements-test.txt

[testenv:isort]
deps = isort
commands = isort -c -rc -df djangocms_blog tests
skip_install = true

[testenv:pep8]
deps = flake8
commands = flake8
skip_install = true

[testenv:docs]
changedir = docs
deps =
    sphinx
    sphinx-rtd-theme
    -rrequirements-docs.txt
commands=
    sphinx-build -W -b html -d {envtmpdir}/doctrees .  {toxinidir}/docs/_build/html
skip_install = true<|MERGE_RESOLUTION|>--- conflicted
+++ resolved
@@ -4,59 +4,19 @@
 [testenv]
 commands = {env:COMMAND:python} cms_helper.py djangocms_blog test {posargs}
 deps =
-<<<<<<< HEAD
-=======
-    django18: Django>=1.8,<1.9
-    django18: django-mptt>=0.8
-    django18: django-filer<1.3
-    django18: cmsplugin-filer<1.2
-    django18: django-haystack
-    django18: djangocms-admin-style>1.2,<1.3
-    django18: django-parler>=1.6
-    django18: django-polymorphic<2.0
-    django18: django-taggit<0.22
-    django19: Django>=1.9,<1.10
-    django19: django-mptt>=0.8
-    django19: django-filer<1.3
-    django19: cmsplugin-filer<1.2
-    django19: django-polymorphic<2.0
-    django19: django-taggit<0.22
-    django110: Django>=1.10,<1.11
-    django110: django-mptt>=0.8
-    django110: django-polymorphic<2.0
-    django110: django-filer<1.3,<1.4
->>>>>>> 9890e133
     django111: Django>=1.11,<2.0
     django111: django-mptt>=0.8
     django111: django-filer<1.3,<1.4
     django111: django-appdata>=0.2.0
-<<<<<<< HEAD
     cms34: https://github.com/divio/django-cms/archive/release/3.4.x.zip
     cms34: djangocms-text-ckeditor>=3.2
     cms34: aldryn-apphooks-config>=0.4.0
     cms35: https://github.com/divio/django-cms/archive/release/3.5.x.zip
     cms35: djangocms-text-ckeditor>=3.5
     cms35: aldryn-apphooks-config>=0.4.0
-=======
-    cms32: https://github.com/divio/django-cms/archive/release/3.2.x.zip
-    cms32: djangocms-text-ckeditor<3.0
-    cms32: aldryn-apphooks-config<0.4
-    cms33: https://github.com/divio/django-cms/archive/release/3.3.x.zip
-    cms33: djangocms-text-ckeditor>=3.0,<3.5
-    cms33: aldryn-apphooks-config<0.4
-    cms34: https://github.com/divio/django-cms/archive/release/3.4.x.zip
-    cms34: djangocms-text-ckeditor>=3.2,<3.5
-    cms34: aldryn-apphooks-config>=0.4,<0.5
-    cms35: https://github.com/divio/django-cms/archive/release/3.5.x.zip
-    cms35: djangocms-text-ckeditor>=3.5,<3.7
-    cms35: aldryn-apphooks-config>=0.4.0,<0.5
->>>>>>> 9890e133
     channels<2.0
     https://github.com/nephila/django-knocker/archive/master.zip?0.1.1
-    django-meta>=1.2
     html5lib<0.99999999
-    https://github.com/nephila/djangocms-helper/archive/develop.zip
-    https://github.com/nephila/djangocms-apphook-setup/archive/master.zip
     -r{toxinidir}/requirements-test.txt
 
 [testenv:isort]
